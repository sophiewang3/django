--- conflicted
+++ resolved
@@ -200,18 +200,10 @@
         else:
             return True
 
-<<<<<<< HEAD
-    def _commit(self):
-        if self.connection is not None:
-            try:
-                return self.connection.commit()
-            except Database.IntegrityError as e:
-                six.reraise(utils.IntegrityError, utils.IntegrityError(*tuple(e.args)), sys.exc_info()[2])
-
     def schema_editor(self):
         "Returns a new instance of this backend's SchemaEditor"
         return DatabaseSchemaEditor(self)
-=======
+
     @cached_property
     def psycopg2_version(self):
         version = psycopg2.__version__.split(' ', 1)[0]
@@ -220,5 +212,4 @@
     @cached_property
     def pg_version(self):
         with self.temporary_connection():
-            return get_version(self.connection)
->>>>>>> 93c1576f
+            return get_version(self.connection)